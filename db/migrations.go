//nolint:deadcode,varcheck
package db

import (
	"github.com/jinzhu/gorm"
	"gopkg.in/gormigrate.v1"
)

// $ date '+%Y%m%d%H%M'

// not really a migration
var migrationInitSchema = gormigrate.Migration{
	ID: "202002192100",
	Migrate: func(tx *gorm.DB) error {
		return tx.AutoMigrate(
			Artist{},
			Track{},
			User{},
			Setting{},
			Play{},
			Album{},
			Playlist{},
			PlayQueue{},
		).
			Error
	},
}

// not really a migration
var migrationCreateInitUser = gormigrate.Migration{
	ID: "202002192019",
	Migrate: func(tx *gorm.DB) error {
		const (
			initUsername = "admin"
			initPassword = "admin"
		)
		err := tx.
			Where("name=?", initUsername).
			First(&User{}).
			Error
		if !gorm.IsRecordNotFoundError(err) {
			return nil
		}
		return tx.Create(&User{
			Name:     initUsername,
			Password: initPassword,
			IsAdmin:  true,
		}).
			Error
	},
}

var migrationMergePlaylist = gormigrate.Migration{
	ID: "202002192222",
	Migrate: func(tx *gorm.DB) error {
		if !tx.HasTable("playlist_items") {
			return nil
		}
		return tx.Exec(`
			UPDATE playlists
			SET items=( SELECT group_concat(track_id) FROM (
				SELECT track_id
				FROM playlist_items
				WHERE playlist_items.playlist_id=playlists.id
				ORDER BY created_at
			) );
			DROP TABLE playlist_items;`,
		).
			Error
	},
}

var migrationCreateTranscode = gormigrate.Migration{
	ID: "202003111222",
	Migrate: func(tx *gorm.DB) error {
		return tx.AutoMigrate(
			TranscodePreference{},
		).
			Error
	},
<<<<<<< HEAD
=======
}

var migrationAddGenre = gormigrate.Migration{
	ID: "202003121330",
	Migrate: func(tx *gorm.DB) error {
		return tx.AutoMigrate(
			Genre{},
			Album{},
			Track{},
		).
			Error
	},
>>>>>>> 4b2bc3ae
}<|MERGE_RESOLUTION|>--- conflicted
+++ resolved
@@ -78,8 +78,6 @@
 		).
 			Error
 	},
-<<<<<<< HEAD
-=======
 }
 
 var migrationAddGenre = gormigrate.Migration{
@@ -92,5 +90,4 @@
 		).
 			Error
 	},
->>>>>>> 4b2bc3ae
 }